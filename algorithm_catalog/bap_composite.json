--- conflicted
+++ resolved
@@ -81,15 +81,7 @@
       "rel": "openeo-process",
       "type": "application/json",
       "title": "openEO Process Definition",
-<<<<<<< HEAD
-<<<<<<< HEAD
       "href": "https://raw.githubusercontent.com/ESA-APEx/apex_algorithms/refs/heads/main/openeo_udp/bap_composite.json"
-=======
-      "href": "https://raw.githubusercontent.com/ESA-APEx/apex_algorithms/main/openeo_udp/bap_composite.json"
->>>>>>> 083defa (fix: update UDPs description and replace broken image links with raw github links)
-=======
-      "href": "https://raw.githubusercontent.com/ESA-APEx/apex_algorithms/main/openeo_udp/bap_composite.json"
->>>>>>> 083defab
     },
     {
       "rel": "service",
